--- conflicted
+++ resolved
@@ -47,23 +47,11 @@
     show.setShowDate(LocalDate.now());
 
     Instant lastMonth = clock.instant().minus(30, ChronoUnit.DAYS);
-<<<<<<< HEAD
-    List<MatchResult> matches = Collections.singletonList(new MatchResult());
-    // MODIFIED: Mock findByMatchDateBetween instead of findByMatchDateAfter
-    when(matchResultRepository.findByMatchDateBetween(any(Instant.class), any(Instant.class)))
-        .thenReturn(matches);
-
-    List<Rivalry> rivalries = Collections.singletonList(new Rivalry());
-    // MODIFIED: Mock getActiveRivalriesBetween instead of getActiveRivalries
-    when(rivalryService.getActiveRivalriesBetween(any(Instant.class), any(Instant.class)))
-        .thenReturn(rivalries);
-=======
     List<Match> matches = Collections.singletonList(new Match());
     when(matchRepository.findByMatchDateBetween(any(), any())).thenReturn(matches);
 
     List<Rivalry> rivalries = Collections.singletonList(new Rivalry());
     when(rivalryService.getActiveRivalriesBetween(any(), any())).thenReturn(rivalries);
->>>>>>> 2b21ccc7
 
     when(promoBookingService.isPromoSegment(any())).thenReturn(true);
 
