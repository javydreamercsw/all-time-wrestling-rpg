package com.github.javydreamercsw.management.service.sync.entity;

import static org.assertj.core.api.Assertions.assertThat;

<<<<<<< HEAD
import com.github.javydreamercsw.base.test.BaseTest;
import com.github.javydreamercsw.management.service.match.MatchResultService;
=======
import com.github.javydreamercsw.TestcontainersConfiguration;
import com.github.javydreamercsw.management.service.match.MatchService;
import org.junit.jupiter.api.DisplayName;
>>>>>>> f100345d
import org.junit.jupiter.api.Test;
import org.springframework.beans.factory.annotation.Autowired;
import org.springframework.boot.test.context.SpringBootTest;
import org.springframework.context.annotation.Import;
import org.springframework.test.context.ActiveProfiles;
import org.springframework.transaction.annotation.Transactional;

@Import(TestcontainersConfiguration.class)
@SpringBootTest(webEnvironment = SpringBootTest.WebEnvironment.MOCK)
@ActiveProfiles("test")
@Transactional
@DisplayName("MatchSyncService Integration Tests")
class MatchSyncServiceIT {

  @Autowired private MatchSyncService matchSyncService;
<<<<<<< HEAD
  @Autowired private SeasonSyncService seasonSyncService;
  @Autowired private ShowTemplateSyncService showTemplateSyncService;
  @Autowired private ShowTypeSyncService showTypeSyncService;
  @Autowired private ShowSyncService showSyncService;
  @Autowired private WrestlerSyncService wrestlerSyncService;

  @Autowired private MatchResultService matchResultService;

  @Test
  void testSyncMatch() {
    // Make sure we have data to test against.
    // Assuming the Notion database has at least one match.
    matchSyncService.syncMatch(matchSyncService.getMatchIds().get(0));
    assertThat(
            matchResultService
                .getAllMatchResults(org.springframework.data.domain.Pageable.unpaged())
                .getTotalElements())
        .isPositive();
=======
  @Autowired private MatchService matchService;

  @Test
  @DisplayName("Should sync a single match by ID")
  void shouldSyncSingleMatchById() {
    // Given - A known match ID from Notion (replace with a real one from your Notion DB)
    // For integration tests, you'd typically have a setup that ensures this ID exists
    String knownMatchId = "YOUR_NOTION_MATCH_ID_HERE"; // Replace with a valid Notion Match ID

    // When
    MatchSyncService.SyncResult result = matchSyncService.syncMatch(knownMatchId);

    // Then
    assertThat(result).isNotNull();
    assertThat(result.isSuccess()).isTrue();
    assertThat(result.getSyncedCount()).isEqualTo(1);
    assertThat(matchService.findByExternalId(knownMatchId)).isPresent();
  }

  @Test
  @DisplayName("Should return failure for non-existent match ID")
  void shouldReturnFailureForNonExistentMatchId() {
    // Given
    String nonExistentMatchId = "non-existent-id-123";

    // When
    MatchSyncService.SyncResult result = matchSyncService.syncMatch(nonExistentMatchId);

    // Then
    assertThat(result).isNotNull();
    assertThat(result.isSuccess()).isFalse();
    assertThat(result.getErrorMessage()).contains("not found in Notion");
    assertThat(result.getSyncedCount()).isEqualTo(0);
  }

  @Test
  @DisplayName("Should get all match IDs")
  void shouldGetAllMatchIds() {
    // When
    java.util.List<String> matchIds = matchSyncService.getMatchIds();

    // Then
    assertThat(matchIds).isNotNull();
    // Assert that the list is not empty if you expect matches to exist in Notion
    // assertThat(matchIds).isNotEmpty();
>>>>>>> f100345d
  }
}<|MERGE_RESOLUTION|>--- conflicted
+++ resolved
@@ -2,14 +2,10 @@
 
 import static org.assertj.core.api.Assertions.assertThat;
 
-<<<<<<< HEAD
+import com.github.javydreamercsw.TestcontainersConfiguration;
 import com.github.javydreamercsw.base.test.BaseTest;
-import com.github.javydreamercsw.management.service.match.MatchResultService;
-=======
-import com.github.javydreamercsw.TestcontainersConfiguration;
 import com.github.javydreamercsw.management.service.match.MatchService;
 import org.junit.jupiter.api.DisplayName;
->>>>>>> f100345d
 import org.junit.jupiter.api.Test;
 import org.springframework.beans.factory.annotation.Autowired;
 import org.springframework.boot.test.context.SpringBootTest;
@@ -22,41 +18,18 @@
 @ActiveProfiles("test")
 @Transactional
 @DisplayName("MatchSyncService Integration Tests")
-class MatchSyncServiceIT {
+class MatchSyncServiceIT extends BaseTest {
 
   @Autowired private MatchSyncService matchSyncService;
-<<<<<<< HEAD
-  @Autowired private SeasonSyncService seasonSyncService;
-  @Autowired private ShowTemplateSyncService showTemplateSyncService;
-  @Autowired private ShowTypeSyncService showTypeSyncService;
-  @Autowired private ShowSyncService showSyncService;
-  @Autowired private WrestlerSyncService wrestlerSyncService;
-
-  @Autowired private MatchResultService matchResultService;
-
-  @Test
-  void testSyncMatch() {
-    // Make sure we have data to test against.
-    // Assuming the Notion database has at least one match.
-    matchSyncService.syncMatch(matchSyncService.getMatchIds().get(0));
-    assertThat(
-            matchResultService
-                .getAllMatchResults(org.springframework.data.domain.Pageable.unpaged())
-                .getTotalElements())
-        .isPositive();
-=======
   @Autowired private MatchService matchService;
 
   @Test
   @DisplayName("Should sync a single match by ID")
   void shouldSyncSingleMatchById() {
-    // Given - A known match ID from Notion (replace with a real one from your Notion DB)
-    // For integration tests, you'd typically have a setup that ensures this ID exists
-    String knownMatchId = "YOUR_NOTION_MATCH_ID_HERE"; // Replace with a valid Notion Match ID
+    String knownMatchId = matchSyncService.getMatchIds().get(0);
 
     // When
     MatchSyncService.SyncResult result = matchSyncService.syncMatch(knownMatchId);
-
     // Then
     assertThat(result).isNotNull();
     assertThat(result.isSuccess()).isTrue();
@@ -79,17 +52,4 @@
     assertThat(result.getErrorMessage()).contains("not found in Notion");
     assertThat(result.getSyncedCount()).isEqualTo(0);
   }
-
-  @Test
-  @DisplayName("Should get all match IDs")
-  void shouldGetAllMatchIds() {
-    // When
-    java.util.List<String> matchIds = matchSyncService.getMatchIds();
-
-    // Then
-    assertThat(matchIds).isNotNull();
-    // Assert that the list is not empty if you expect matches to exist in Notion
-    // assertThat(matchIds).isNotEmpty();
->>>>>>> f100345d
-  }
 }