--- conflicted
+++ resolved
@@ -89,30 +89,12 @@
 
     // Fill in the form
     Assertions.assertNotNull(dialog);
-<<<<<<< HEAD
-    WebElement segmentTypeComboBox = dialog.findElement(By.id("segment-type-combo-box"));
-    segmentTypeComboBox.sendKeys("Singles Match", Keys.RETURN);
-
-    WebElement wrestlersComboBox = dialog.findElement(By.id("wrestlers-combo-box"));
-    clickElement(wrestlersComboBox);
-
-    wrestlersComboBox.sendKeys("Wrestler 1", Keys.RETURN);
-    wrestlersComboBox.sendKeys("Wrestler 2", Keys.RETURN);
-
-=======
->>>>>>> 2f51c7cf
     String narrationText = "This is a test narration.";
     String summaryText = "This is a test summary.";
 
     WebElement summaryArea = dialog.findElement(By.id("summary-text-area"));
     summaryArea.sendKeys(summaryText, Keys.TAB);
     wait.until(ExpectedConditions.textToBePresentInElementValue(summaryArea, summaryText));
-<<<<<<< HEAD
-
-    WebElement narrationArea = dialog.findElement(By.id("narration-text-area"));
-    narrationArea.sendKeys(narrationText, Keys.TAB);
-    wait.until(ExpectedConditions.textToBePresentInElementValue(narrationArea, narrationText));
-=======
 
     WebElement narrationArea = dialog.findElement(By.id("narration-text-area"));
     narrationArea.sendKeys(narrationText, Keys.TAB);
@@ -126,29 +108,18 @@
 
     wrestlersComboBox.sendKeys("Wrestler 1", Keys.RETURN);
     wrestlersComboBox.sendKeys("Wrestler 2", Keys.RETURN);
->>>>>>> 2f51c7cf
 
     // Click the "Add Segment" button in the dialog
     WebElement addSegmentDialogButton = dialog.findElement(By.id("add-segment-save-button"));
     clickElement(addSegmentDialogButton);
 
-<<<<<<< HEAD
-    // Wait for the dialog to go away
-    wait.until(ExpectedConditions.invisibilityOf(dialog));
-
-=======
->>>>>>> 2f51c7cf
     // Wait for the grid to update and check for the new segment's narration and summary
     Failsafe.with(
             RetryPolicy.builder()
                 .withDelay(Duration.ofMillis(500))
                 .withMaxDuration(Duration.ofSeconds(10))
                 .withMaxAttempts(3)
-<<<<<<< HEAD
-                .handle(AssertionFailedError.class)
-=======
                 .handle(AssertionFailedError.class, NoSuchElementException.class)
->>>>>>> 2f51c7cf
                 .onRetry(
                     e -> // Navigate to the Show Detail view
                     driver.get(
