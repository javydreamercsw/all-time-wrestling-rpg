/*
* Copyright (C) 2025 Software Consulting Dreams LLC
*
* This program is free software: you can redistribute it and/or modify
* it under the terms of the GNU General Public License as published by
* the Free Software Foundation, either version 3 of the License, or
* (at your option) any later version.
*
* This program is distributed in the hope that it will be useful,
* but WITHOUT ANY WARRANTY; without even the implied warranty of
* MERCHANTABILITY or FITNESS FOR A PARTICULAR PURPOSE.  See the
* GNU General Public License for more details.
*
* You should have received a copy of the GNU General Public License
* along with this program.  If not, see <www.gnu.org>.
*/
package com.github.javydreamercsw.management.ui.view.wrestler;

import static org.junit.jupiter.api.Assertions.assertEquals;
import static org.junit.jupiter.api.Assertions.assertTrue;

import com.github.javydreamercsw.AbstractE2ETest;
import com.github.javydreamercsw.TestUtils;
import com.github.javydreamercsw.base.domain.wrestler.Gender;
import com.github.javydreamercsw.base.domain.wrestler.WrestlerTier;
import com.github.javydreamercsw.management.domain.feud.FeudRole;
import com.github.javydreamercsw.management.domain.feud.MultiWrestlerFeud;
import com.github.javydreamercsw.management.domain.rivalry.Rivalry;
import com.github.javydreamercsw.management.domain.season.Season;
import com.github.javydreamercsw.management.domain.show.Show;
import com.github.javydreamercsw.management.domain.show.ShowRepository;
import com.github.javydreamercsw.management.domain.show.segment.Segment;
import com.github.javydreamercsw.management.domain.show.segment.rule.SegmentRule;
import com.github.javydreamercsw.management.domain.show.segment.type.SegmentType;
import com.github.javydreamercsw.management.domain.show.type.ShowType;
import com.github.javydreamercsw.management.domain.title.Title;
import com.github.javydreamercsw.management.domain.title.TitleReignRepository;
import com.github.javydreamercsw.management.domain.title.TitleRepository;
import com.github.javydreamercsw.management.domain.wrestler.Wrestler;
import java.time.Duration;
import java.time.Instant;
import java.util.List;
import org.junit.jupiter.api.Assertions;
import org.junit.jupiter.api.BeforeEach;
import org.junit.jupiter.api.Test;
import org.openqa.selenium.By;
import org.openqa.selenium.WebElement;
import org.openqa.selenium.support.ui.ExpectedConditions;
import org.openqa.selenium.support.ui.WebDriverWait;
import org.springframework.beans.factory.annotation.Autowired;

class WrestlerProfileViewE2ETest extends AbstractE2ETest {

  @Autowired private TitleRepository titleRepository;
  @Autowired private TitleReignRepository titleReignRepository;
  @Autowired private ShowRepository showRepository;

  private Wrestler testWrestler;

  @BeforeEach
  void setUp() {
    // Clear all relevant repositories to ensure a clean state for each test
    titleReignRepository.deleteAll();
    titleRepository
        .findAll()
        .forEach(
            title -> {
              title.setChampion(null);
              titleRepository.save(title);
            });
    multiWrestlerFeudRepository.deleteAll();
    segmentRepository.deleteAll();
    showRepository.deleteAll();
    wrestlerRepository.deleteAll();
    seasonRepository.deleteAll();
    showTemplateRepository.deleteAll();
    showTypeRepository.deleteAll();

    testWrestler = wrestlerRepository.saveAndFlush(TestUtils.createWrestler("Test Wrestler"));
    // Ensure a default season exists for tests
    if (seasonService.findByName("Default Season") == null) {
      seasonService.createSeason("Default Season", "Default Season", 4);
    }
    if (showTypeRepository.findByName("Weekly").isEmpty()) {
      ShowType showType = new ShowType();
      showType.setName("Weekly");
      showType.setDescription("A weekly show");
<<<<<<< HEAD
      showTypeRepository.saveAndFlush(showType);
=======
      showTypeRepository.save(showType);
>>>>>>> e8475381
    }
  }

  @Test
  void testWrestlerProfileLoads() {
    driver.get(
        "http://localhost:"
            + serverPort
            + getContextPath()
            + "/wrestler-profile/"
            + testWrestler.getId());

    WebDriverWait wait = new WebDriverWait(driver, Duration.ofSeconds(10));

    wait.until(ExpectedConditions.visibilityOfElementLocated(By.id("wrestler-name")));

    wait.until(
        ExpectedConditions.textToBePresentInElementLocated(
            By.id("wrestler-name"), testWrestler.getName()));

    WebElement wrestlerName = driver.findElement(By.id("wrestler-name"));
    assertEquals(testWrestler.getName(), wrestlerName.getText());

    WebElement wrestlerDetails = driver.findElement(By.tagName("p"));
    assertTrue(wrestlerDetails.getText().contains("Gender: " + testWrestler.getGender()));
    assertTrue(wrestlerDetails.getText().contains("Fans: " + testWrestler.getFans()));
  }

  @Test
  void testFeudHistorySorting() {
    // Given
    Wrestler wrestler1 = TestUtils.createWrestler("Wrestler 1");
    wrestler1.setGender(Gender.MALE);
    wrestler1.setFans(1000L);
    wrestlerRepository.saveAndFlush(wrestler1);

    Wrestler wrestler2 = TestUtils.createWrestler("Wrestler 2");
    wrestler2.setGender(Gender.MALE);
    wrestler2.setFans(1000L);
    wrestlerRepository.saveAndFlush(wrestler2);

    Assertions.assertNotNull(wrestler1.getId());
    Assertions.assertNotNull(wrestler2.getId());
    Rivalry testRivalry =
        rivalryService.createRivalry(wrestler1.getId(), wrestler2.getId(), "Test Rivalry").get();
    rivalryService.addHeat(testRivalry.getId(), 100, "Initial Rivalry Heat");

    MultiWrestlerFeud feud =
        multiWrestlerFeudService
            .createFeud("Test Feud", "Test Feud Description", "Test Feud Storyline")
            .get();
    Assertions.assertNotNull(feud.getId());
    multiWrestlerFeudService.addHeat(feud.getId(), 200, "Initial Heat");
    multiWrestlerFeudService.addParticipant(feud.getId(), wrestler1.getId(), FeudRole.PROTAGONIST);

    // When
    driver.get(
        "http://localhost:"
            + serverPort
            + getContextPath()
            + "/wrestler-profile/"
            + wrestler1.getId());

    // Then
    WebDriverWait wait = new WebDriverWait(driver, Duration.ofSeconds(10));
    wait.until(
        ExpectedConditions.visibilityOfElementLocated(By.xpath("//h3[text()='Feud History']")));

    WebElement feudHistory = driver.findElement(By.xpath("//h3[text()='Feud History']"));
    WebElement feudParagraph = feudHistory.findElement(By.xpath("following-sibling::p[1]"));
    wait.until(
        ExpectedConditions.textToBePresentInElement(feudParagraph, "Feud: Test Feud (Heat: 200)"));
    WebElement rivalryParagraph = feudHistory.findElement(By.xpath("following-sibling::p[2]"));

    assertTrue(feudParagraph.getText().contains("Feud: Test Feud (Heat: 200)"));
    assertTrue(rivalryParagraph.getText().contains("Rivalry with Wrestler 2 (Heat: 100)"));
  }

  @Test
  void testRecentMatchesGrid() {
    // Given
    Wrestler wrestler1 = wrestlerRepository.saveAndFlush(TestUtils.createWrestler("Wrestler 1"));
    wrestler1.setGender(Gender.MALE);
    wrestler1.setFans(1000L);
    wrestlerRepository.saveAndFlush(wrestler1);

    Title title = titleService.createTitle("Test Title", "Test Title", WrestlerTier.ROOKIE);

    Season season = seasonService.createSeason("Test Season", "Test Season", 5);
    Show show =
        showService.createShow(
            "Test Show",
            "Test Show",
            showTypeRepository.findByName("Weekly").get().getId(),
            null,
            season.getId(),
            null);

    SegmentType matchType = segmentTypeService.findByName("One on One").get();
    SegmentRule rule = segmentRuleService.findByName("Normal").get();

    Segment segment = segmentService.createSegment(show, matchType, Instant.now());
    segment.addParticipant(wrestler1);
    segment.setWinners(List.of(wrestler1));
    segment.getTitles().add(title);
    segment.getSegmentRules().add(rule);
    segmentService.updateSegment(segment);

    // When
    driver.get(
        "http://localhost:"
            + serverPort
            + getContextPath()
            + "/wrestler-profile/"
            + wrestler1.getId());

    // Then
    WebDriverWait wait = new WebDriverWait(driver, Duration.ofSeconds(10));
    wait.until(ExpectedConditions.visibilityOfElementLocated(By.tagName("vaadin-grid")));

    wait.until(
        ExpectedConditions.textToBePresentInElementLocated(
            By.xpath("//vaadin-grid-cell-content[text()='Wrestler 1']"), "Wrestler 1"));
    wait.until(
        ExpectedConditions.textToBePresentInElementLocated(
            By.xpath("//vaadin-grid-cell-content[text()='Wrestler 1']"), "Wrestler 1"));
    wait.until(
        ExpectedConditions.textToBePresentInElementLocated(
            By.xpath("//vaadin-grid-cell-content[text()='Test Title']"), "Test Title"));
  }
}<|MERGE_RESOLUTION|>--- conflicted
+++ resolved
@@ -48,7 +48,10 @@
 import org.openqa.selenium.support.ui.ExpectedConditions;
 import org.openqa.selenium.support.ui.WebDriverWait;
 import org.springframework.beans.factory.annotation.Autowired;
-
+import org.springframework.transaction.annotation.Propagation;
+import org.springframework.transaction.annotation.Transactional;
+
+@Transactional(propagation = Propagation.NOT_SUPPORTED)
 class WrestlerProfileViewE2ETest extends AbstractE2ETest {
 
   @Autowired private TitleRepository titleRepository;
@@ -85,11 +88,7 @@
       ShowType showType = new ShowType();
       showType.setName("Weekly");
       showType.setDescription("A weekly show");
-<<<<<<< HEAD
       showTypeRepository.saveAndFlush(showType);
-=======
-      showTypeRepository.save(showType);
->>>>>>> e8475381
     }
   }
 
