/*
* Copyright (C) 2025 Software Consulting Dreams LLC
*
* This program is free software: you can redistribute it and/or modify
* it under the terms of the GNU General Public License as published by
* the Free Software Foundation, either version 3 of the License, or
* (at your option) any later version.
*
* This program is distributed in the hope that it will be useful,
* but WITHOUT ANY WARRANTY; without even the implied warranty of
* MERCHANTABILITY or FITNESS FOR A PARTICULAR PURPOSE.  See the
* GNU General Public License for more details.
*
* You should have received a copy of the GNU General Public License
* along with this program.  If not, see <www.gnu.org>.
*/
package com.github.javydreamercsw.management.ui.view;

import static com.vaadin.flow.theme.lumo.LumoUtility.AlignItems;
import static com.vaadin.flow.theme.lumo.LumoUtility.Display;
import static com.vaadin.flow.theme.lumo.LumoUtility.FlexDirection;
import static com.vaadin.flow.theme.lumo.LumoUtility.FontSize;
import static com.vaadin.flow.theme.lumo.LumoUtility.FontWeight;
import static com.vaadin.flow.theme.lumo.LumoUtility.Gap;
import static com.vaadin.flow.theme.lumo.LumoUtility.IconSize;
import static com.vaadin.flow.theme.lumo.LumoUtility.JustifyContent;
import static com.vaadin.flow.theme.lumo.LumoUtility.Margin;
import static com.vaadin.flow.theme.lumo.LumoUtility.Padding;
import static com.vaadin.flow.theme.lumo.LumoUtility.TextColor;
import static com.vaadin.flow.theme.lumo.LumoUtility.Width;

<<<<<<< HEAD
import com.github.javydreamercsw.base.security.SecurityUtils;
import com.github.javydreamercsw.management.event.FanChangeBroadcaster;
import com.github.javydreamercsw.management.event.WrestlerInjuryHealedBroadcaster;
=======
import com.github.javydreamercsw.management.event.inbox.InboxUpdateBroadcaster;
>>>>>>> c1ed83db
import com.vaadin.flow.component.AttachEvent;
import com.vaadin.flow.component.DetachEvent;
import com.vaadin.flow.component.UI;
import com.vaadin.flow.component.applayout.AppLayout;
import com.vaadin.flow.component.avatar.Avatar;
import com.vaadin.flow.component.button.Button;
import com.vaadin.flow.component.button.ButtonVariant;
import com.vaadin.flow.component.html.Anchor;
import com.vaadin.flow.component.html.Div;
import com.vaadin.flow.component.html.Span;
import com.vaadin.flow.component.icon.Icon;
import com.vaadin.flow.component.icon.VaadinIcon;
import com.vaadin.flow.component.notification.Notification;
import com.vaadin.flow.component.notification.NotificationVariant;
import com.vaadin.flow.component.orderedlayout.Scroller;
import com.vaadin.flow.component.sidenav.SideNav;
import com.vaadin.flow.component.sidenav.SideNavItem;
import com.vaadin.flow.router.Layout;
import com.vaadin.flow.shared.Registration;
import jakarta.annotation.security.PermitAll;
import java.util.Optional;
import org.jspecify.annotations.Nullable;
import org.springframework.beans.factory.annotation.Autowired;
import org.springframework.boot.info.BuildProperties;

@Layout
@PermitAll // When security is enabled, allow all authenticated users
public class MainLayout extends AppLayout {

<<<<<<< HEAD
  private @Nullable MenuService menuService;
  private @Nullable WrestlerInjuryHealedBroadcaster injuryBroadcaster;
  private @Nullable BuildProperties buildProperties;
  private @Nullable SecurityUtils securityUtils;
  private @Nullable Registration broadcasterRegistration;
  private @Nullable Registration injuryBroadcasterRegistration;
=======
  private MenuService menuService;
  private BuildProperties buildProperties;
  private InboxUpdateBroadcaster inboxUpdateBroadcaster;
  private Registration inboxUpdateBroadcasterRegistration;
>>>>>>> c1ed83db

  /** For testing purposes. */
  public MainLayout() {}

  @Autowired
  public MainLayout(
      MenuService menuService,
<<<<<<< HEAD
      WrestlerInjuryHealedBroadcaster injuryBroadcaster,
      Optional<BuildProperties> buildProperties,
      SecurityUtils securityUtils) {
=======
      InboxUpdateBroadcaster inboxUpdateBroadcaster,
      Optional<BuildProperties> buildProperties) {
>>>>>>> c1ed83db
    this.menuService = menuService;
    this.inboxUpdateBroadcaster = inboxUpdateBroadcaster;
    this.buildProperties = buildProperties.orElse(null);
    this.securityUtils = securityUtils;
    setPrimarySection(Section.DRAWER);

    SideNav sideNav = createSideNav();
    Div footer = createFooter();
    Div content = new Div(sideNav, footer);
    content.setSizeFull(); // Ensure content takes full size for proper scrolling

    addToDrawer(createHeader(), new Scroller(content));
    addToNavbar(createNavbar());
  }

  private Div createHeader() {
    // TODO Replace with real application logo and name
    Icon appLogo = VaadinIcon.CUBES.create();
    appLogo.addClassNames(TextColor.PRIMARY, IconSize.LARGE);

    Span appName = new Span("All Time Wrestling RPG");
    appName.addClassNames(FontWeight.SEMIBOLD, FontSize.LARGE);

    Div header = new Div(appLogo, appName);
    header.addClassNames(Display.FLEX, Padding.MEDIUM, Gap.MEDIUM, AlignItems.CENTER);
    return header;
  }

  private Div createFooter() {
    Span versionSpan;
    if (buildProperties != null) {
      versionSpan = new Span("Version: " + buildProperties.getVersion());
    } else {
      versionSpan = new Span("Version: N/A");
    }
    versionSpan.addClassNames(
        FontSize.XSMALL, TextColor.SECONDARY, Padding.Top.SMALL, Padding.Bottom.SMALL);
    Anchor githubLink =
        new Anchor("https://github.com/javydreamercsw/all-time-wrestling-rpg", "Source Code");
    githubLink.addClassNames(
        FontSize.XSMALL, TextColor.SECONDARY, Padding.Top.SMALL, Padding.Bottom.SMALL);
    Div footer = new Div(versionSpan, githubLink);
    footer.addClassNames(
        Display.FLEX, JustifyContent.CENTER, Width.FULL, FlexDirection.COLUMN, AlignItems.CENTER);
    return footer;
  }

  private SideNav createSideNav() {
    SideNav nav = new SideNav();
    nav.addClassNames(Margin.Horizontal.MEDIUM);
    menuService.getMenuItems().forEach(menuItem -> nav.addItem(createSideNavItem(menuItem)));
    return nav;
  }

  private SideNavItem createSideNavItem(MenuItem menuItem) {
    SideNavItem item = new SideNavItem(menuItem.getTitle());
    item.setPrefixComponent(menuItem.getIcon().create());
    item.setPath(menuItem.getPath());
    if (!menuItem.getChildren().isEmpty()) {
      menuItem.getChildren().forEach(child -> item.addItem(createSideNavItem(child)));
    }
    return item;
  }

  private Div createNavbar() {
    Div navbar = new Div();
    navbar.addClassNames(
        Display.FLEX,
        AlignItems.CENTER,
        JustifyContent.END,
        Padding.Horizontal.MEDIUM,
        Padding.Vertical.SMALL,
        Gap.MEDIUM);

    if (securityUtils != null && securityUtils.isAuthenticated()) {
      String username = securityUtils.getCurrentUsername();

      // User avatar
      Avatar avatar = new Avatar(username);
      avatar.setTooltipEnabled(true);

      // Username label
      Span usernameLabel = new Span(username);
      usernameLabel.addClassNames(FontWeight.SEMIBOLD, FontSize.SMALL);

      // Logout button
      Button logoutButton = new Button("Logout", VaadinIcon.SIGN_OUT.create());
      logoutButton.addThemeVariants(ButtonVariant.LUMO_TERTIARY, ButtonVariant.LUMO_SMALL);
      logoutButton.addClickListener(e -> securityUtils.logout());

      navbar.add(avatar, usernameLabel, logoutButton);
    }

    return navbar;
  }

  @Override
  protected void onAttach(AttachEvent attachEvent) {
    super.onAttach(attachEvent);
    UI ui = attachEvent.getUI();
<<<<<<< HEAD

    // FanChangeBroadcaster is a static utility, always available
    broadcasterRegistration =
        FanChangeBroadcaster.register(
=======
    inboxUpdateBroadcasterRegistration =
        inboxUpdateBroadcaster.register(
>>>>>>> c1ed83db
            event -> {
              if (ui.isAttached()) {
                ui.access(
                    () -> {
                      Notification.show("New inbox item!", 3000, Notification.Position.BOTTOM_END)
                          .addThemeVariants(NotificationVariant.LUMO_SUCCESS);
                    });
              }
            });
<<<<<<< HEAD

    // injuryBroadcaster might be null in test contexts (Karibu Testing)
    if (injuryBroadcaster != null) {
      injuryBroadcasterRegistration =
          injuryBroadcaster.register(
              event -> {
                if (ui.isAttached()) {
                  ui.access(
                      () -> {
                        String message =
                            String.format(
                                "%s's injury (%s) has been healed!",
                                event.getWrestler().getName(), event.getInjury().getName());
                        Notification.show(message, 3000, Notification.Position.BOTTOM_END)
                            .addThemeVariants(NotificationVariant.LUMO_SUCCESS);
                      });
                }
              });
    }
=======
>>>>>>> c1ed83db
  }

  @Override
  protected void onDetach(DetachEvent detachEvent) {
    super.onDetach(detachEvent);
<<<<<<< HEAD
    if (broadcasterRegistration != null) {
      broadcasterRegistration.remove();
    }
    if (injuryBroadcasterRegistration != null) {
      injuryBroadcasterRegistration.remove();
=======
    if (inboxUpdateBroadcasterRegistration != null) {
      inboxUpdateBroadcasterRegistration.remove();
>>>>>>> c1ed83db
    }
  }
}<|MERGE_RESOLUTION|>--- conflicted
+++ resolved
@@ -29,13 +29,8 @@
 import static com.vaadin.flow.theme.lumo.LumoUtility.TextColor;
 import static com.vaadin.flow.theme.lumo.LumoUtility.Width;
 
-<<<<<<< HEAD
 import com.github.javydreamercsw.base.security.SecurityUtils;
-import com.github.javydreamercsw.management.event.FanChangeBroadcaster;
-import com.github.javydreamercsw.management.event.WrestlerInjuryHealedBroadcaster;
-=======
 import com.github.javydreamercsw.management.event.inbox.InboxUpdateBroadcaster;
->>>>>>> c1ed83db
 import com.vaadin.flow.component.AttachEvent;
 import com.vaadin.flow.component.DetachEvent;
 import com.vaadin.flow.component.UI;
@@ -55,9 +50,9 @@
 import com.vaadin.flow.component.sidenav.SideNavItem;
 import com.vaadin.flow.router.Layout;
 import com.vaadin.flow.shared.Registration;
+import jakarta.annotation.Nullable;
 import jakarta.annotation.security.PermitAll;
 import java.util.Optional;
-import org.jspecify.annotations.Nullable;
 import org.springframework.beans.factory.annotation.Autowired;
 import org.springframework.boot.info.BuildProperties;
 
@@ -65,19 +60,11 @@
 @PermitAll // When security is enabled, allow all authenticated users
 public class MainLayout extends AppLayout {
 
-<<<<<<< HEAD
-  private @Nullable MenuService menuService;
-  private @Nullable WrestlerInjuryHealedBroadcaster injuryBroadcaster;
-  private @Nullable BuildProperties buildProperties;
-  private @Nullable SecurityUtils securityUtils;
-  private @Nullable Registration broadcasterRegistration;
-  private @Nullable Registration injuryBroadcasterRegistration;
-=======
   private MenuService menuService;
   private BuildProperties buildProperties;
   private InboxUpdateBroadcaster inboxUpdateBroadcaster;
   private Registration inboxUpdateBroadcasterRegistration;
->>>>>>> c1ed83db
+  private @Nullable SecurityUtils securityUtils;
 
   /** For testing purposes. */
   public MainLayout() {}
@@ -85,14 +72,9 @@
   @Autowired
   public MainLayout(
       MenuService menuService,
-<<<<<<< HEAD
-      WrestlerInjuryHealedBroadcaster injuryBroadcaster,
+      InboxUpdateBroadcaster inboxUpdateBroadcaster,
       Optional<BuildProperties> buildProperties,
       SecurityUtils securityUtils) {
-=======
-      InboxUpdateBroadcaster inboxUpdateBroadcaster,
-      Optional<BuildProperties> buildProperties) {
->>>>>>> c1ed83db
     this.menuService = menuService;
     this.inboxUpdateBroadcaster = inboxUpdateBroadcaster;
     this.buildProperties = buildProperties.orElse(null);
@@ -193,15 +175,8 @@
   protected void onAttach(AttachEvent attachEvent) {
     super.onAttach(attachEvent);
     UI ui = attachEvent.getUI();
-<<<<<<< HEAD
-
-    // FanChangeBroadcaster is a static utility, always available
-    broadcasterRegistration =
-        FanChangeBroadcaster.register(
-=======
     inboxUpdateBroadcasterRegistration =
         inboxUpdateBroadcaster.register(
->>>>>>> c1ed83db
             event -> {
               if (ui.isAttached()) {
                 ui.access(
@@ -211,43 +186,13 @@
                     });
               }
             });
-<<<<<<< HEAD
-
-    // injuryBroadcaster might be null in test contexts (Karibu Testing)
-    if (injuryBroadcaster != null) {
-      injuryBroadcasterRegistration =
-          injuryBroadcaster.register(
-              event -> {
-                if (ui.isAttached()) {
-                  ui.access(
-                      () -> {
-                        String message =
-                            String.format(
-                                "%s's injury (%s) has been healed!",
-                                event.getWrestler().getName(), event.getInjury().getName());
-                        Notification.show(message, 3000, Notification.Position.BOTTOM_END)
-                            .addThemeVariants(NotificationVariant.LUMO_SUCCESS);
-                      });
-                }
-              });
-    }
-=======
->>>>>>> c1ed83db
   }
 
   @Override
   protected void onDetach(DetachEvent detachEvent) {
     super.onDetach(detachEvent);
-<<<<<<< HEAD
-    if (broadcasterRegistration != null) {
-      broadcasterRegistration.remove();
-    }
-    if (injuryBroadcasterRegistration != null) {
-      injuryBroadcasterRegistration.remove();
-=======
     if (inboxUpdateBroadcasterRegistration != null) {
       inboxUpdateBroadcasterRegistration.remove();
->>>>>>> c1ed83db
     }
   }
 }