/*
* Copyright (C) 2025 Software Consulting Dreams LLC
*
* This program is free software: you can redistribute it and/or modify
* it under the terms of the GNU General Public License as published by
* the Free Software Foundation, either version 3 of the License, or
* (at your option) any later version.
*
* This program is distributed in the hope that it will be useful,
* but WITHOUT ANY WARRANTY; without even the implied warranty of
* MERCHANTABILITY or FITNESS FOR A PARTICULAR PURPOSE.  See the
* GNU General Public License for more details.
*
* You should have received a copy of the GNU General Public License
* along with this program.  If not, see <www.gnu.org>.
*/
package com.github.javydreamercsw.management.ui.view.title;

import com.github.javydreamercsw.base.security.SecurityUtils;
import com.github.javydreamercsw.base.ui.component.ViewToolbar;
import com.github.javydreamercsw.management.domain.title.Title;
import com.github.javydreamercsw.management.domain.wrestler.Wrestler;
import com.github.javydreamercsw.management.domain.wrestler.WrestlerRepository;
import com.github.javydreamercsw.management.service.title.TitleService;
import com.github.javydreamercsw.management.service.wrestler.WrestlerService;
import com.vaadin.flow.component.button.Button;
import com.vaadin.flow.component.button.ButtonVariant;
import com.vaadin.flow.component.combobox.MultiSelectComboBox;
import com.vaadin.flow.component.confirmdialog.ConfirmDialog;
import com.vaadin.flow.component.grid.Grid;
import com.vaadin.flow.component.grid.GridVariant;
import com.vaadin.flow.component.html.Main;
import com.vaadin.flow.component.icon.Icon;
import com.vaadin.flow.component.icon.VaadinIcon;
import com.vaadin.flow.component.notification.Notification;
import com.vaadin.flow.component.notification.NotificationVariant;
import com.vaadin.flow.component.orderedlayout.HorizontalLayout;
import com.vaadin.flow.router.Menu;
import com.vaadin.flow.router.PageTitle;
import com.vaadin.flow.router.Route;
import com.vaadin.flow.theme.lumo.LumoUtility;
import com.vaadin.flow.theme.lumo.LumoUtility.Height;
import com.vaadin.flow.theme.lumo.LumoUtility.Width;
import jakarta.annotation.security.PermitAll;
import java.util.Comparator;
import java.util.List;
import java.util.stream.Collectors;
import lombok.NonNull;
import lombok.extern.slf4j.Slf4j;

@Route("title-list")
@PageTitle("Titles")
@PermitAll
@Menu(order = 4, icon = "vaadin:trophy", title = "Titles")
@Slf4j
public class TitleListView extends Main {

  private final TitleService titleService;
  private final WrestlerService wrestlerService;
  private final WrestlerRepository wrestlerRepository;
  private final SecurityUtils securityUtils;
  public final Grid<Title> grid = new Grid<>(Title.class, false);

  public TitleListView(
      @NonNull TitleService titleService,
      @NonNull WrestlerService wrestlerService,
      @NonNull WrestlerRepository wrestlerRepository,
      @NonNull SecurityUtils securityUtils) {
    this.titleService = titleService;
    this.wrestlerService = wrestlerService;
    this.wrestlerRepository = wrestlerRepository;
    this.securityUtils = securityUtils;

    addClassNames(
        LumoUtility.BoxSizing.BORDER,
        LumoUtility.Display.FLEX,
        LumoUtility.FlexDirection.COLUMN,
        LumoUtility.Padding.MEDIUM,
        LumoUtility.Gap.SMALL,
        Height.FULL, // Use Height.FULL
        Width.FULL); // Use Width.FULL

    Button createButton = new Button("Create Title", new Icon(VaadinIcon.PLUS));
    createButton.addThemeVariants(ButtonVariant.LUMO_PRIMARY);
    createButton.addClickListener(e -> openCreateDialog());
    createButton.setVisible(securityUtils.canCreate());

    add(new ViewToolbar("Title List", ViewToolbar.group(createButton)));

    setupGrid();
    grid.addClassNames(LumoUtility.Flex.GROW); // Add this to make the grid grow
    add(grid);
    refreshGrid();
  }

  private void setupGrid() {
    grid.addThemeVariants(GridVariant.LUMO_ROW_STRIPES);
    grid.addColumn(Title::getName).setHeader("Name").setSortable(true);
    grid.addColumn(Title::getTier).setHeader("Tier").setSortable(true);
    grid.addColumn(Title::getChampionNames).setHeader("Champion(s)").setSortable(true);
    grid.addColumn(Title::getIsActive).setHeader("Active").setSortable(true);

    grid.addComponentColumn(
            title -> {
              MultiSelectComboBox<Wrestler> challengerComboBox =
                  new MultiSelectComboBox<>("Challengers");
              assert title.getId() != null;
              List<Wrestler> eligibleChallengers =
                  titleService.getEligibleChallengers(title.getId()).stream()
                      .sorted(Comparator.comparing(Wrestler::getName))
                      .collect(Collectors.toList());
              challengerComboBox.setItems(eligibleChallengers);
              challengerComboBox.setItemLabelGenerator(Wrestler::getName);
              challengerComboBox.setWidthFull();
              challengerComboBox.setClearButtonVisible(true); // Allow clearing the field
              challengerComboBox.setEnabled(securityUtils.canEdit());

              // Set initial value to the current challengers
              List<Wrestler> currentChallengers = title.getChallengers();
              challengerComboBox.setValue(
                  eligibleChallengers.stream()
                      .filter(currentChallengers::contains)
                      .collect(Collectors.toSet()));

              challengerComboBox.addValueChangeListener(
                  event -> {
<<<<<<< HEAD
                    if (event.getValue() != null) {
                      if (event.getValue().getId() != null) {
                        titleService
                            .updateNumberOneContender(title.getId(), event.getValue().getId())
                            .ifPresentOrElse(
                                updatedTitle -> {
                                  Notification.show(
                                          "Contender updated for " + title.getName(),
                                          3000,
                                          Notification.Position.BOTTOM_END)
                                      .addThemeVariants(NotificationVariant.LUMO_SUCCESS);
                                  refreshGrid(); // Refresh grid to reflect changes
                                },
                                () ->
                                    Notification.show(
                                            "Failed to update contender",
                                            5000,
                                            Notification.Position.BOTTOM_END)
                                        .addThemeVariants(NotificationVariant.LUMO_ERROR));
                      }
                    } else {
                      // Handle clearing the contender
                      titleService
                          .clearNumberOneContender(title.getId())
                          .ifPresentOrElse(
                              updatedTitle -> {
                                Notification.show(
                                        "Contender cleared for " + title.getName(),
                                        3000,
                                        Notification.Position.BOTTOM_END)
                                    .addThemeVariants(NotificationVariant.LUMO_SUCCESS);
                                refreshGrid(); // Refresh grid to reflect changes
                              },
                              () ->
                                  Notification.show(
                                          "Failed to clear contender",
                                          5000,
                                          Notification.Position.BOTTOM_END)
                                      .addThemeVariants(NotificationVariant.LUMO_ERROR));
                    }
=======
                    // Determine added and removed challengers
                    var selected = event.getValue();
                    var old =
                        eligibleChallengers.stream()
                            .filter(currentChallengers::contains)
                            .collect(Collectors.toSet());

                    var added =
                        selected.stream().filter(w -> !old.contains(w)).collect(Collectors.toSet());
                    var removed =
                        old.stream().filter(w -> !selected.contains(w)).collect(Collectors.toSet());

                    added.forEach(
                        wrestler -> {
                          assert wrestler.getId() != null;
                          titleService.addChallengerToTitle(title.getId(), wrestler.getId());
                        });

                    removed.forEach(
                        wrestler -> {
                          assert wrestler.getId() != null;
                          titleService.removeChallengerFromTitle(title.getId(), wrestler.getId());
                        });
                    refreshGrid();
>>>>>>> 6a5ca830
                  });
              return challengerComboBox;
            })
        .setHeader("Challengers");

    grid.addComponentColumn(
            title -> {
              Button editButton = new Button("Edit", new Icon(VaadinIcon.EDIT));
              editButton.addThemeVariants(ButtonVariant.LUMO_SMALL);
              editButton.addClickListener(e -> openEditDialog(title));
              editButton.setVisible(securityUtils.canEdit());

              Button deleteButton = new Button("Delete", new Icon(VaadinIcon.TRASH));
              deleteButton.addThemeVariants(ButtonVariant.LUMO_SMALL, ButtonVariant.LUMO_ERROR);
              deleteButton.addClickListener(e -> deleteTitle(title));
              deleteButton.setVisible(securityUtils.canDelete());

              return new HorizontalLayout(editButton, deleteButton);
            })
        .setHeader("Actions");
  }

  public void refreshGrid() {
    List<Title> titles = titleService.findAll();
    grid.setItems(titles);
  }

  private void openCreateDialog() {
    Title newTitle = new Title();
    newTitle.setIsActive(true);
    TitleFormDialog dialog =
        new TitleFormDialog(
            titleService,
            wrestlerService,
            wrestlerRepository,
            newTitle,
            this::refreshGrid,
            securityUtils);
    dialog.setHeaderTitle("Create New Title");
    dialog.open();
  }

  private void openEditDialog(@NonNull Title title) {
    TitleFormDialog dialog =
        new TitleFormDialog(
            titleService,
            wrestlerService,
            wrestlerRepository,
            title,
            this::refreshGrid,
            securityUtils);
    dialog.setHeaderTitle("Edit Title: " + title.getName());
    dialog.open();
  }

  private void deleteTitle(@NonNull Title title) {
    ConfirmDialog confirmDialog = new ConfirmDialog();
    confirmDialog.setHeader("Delete Title");
    confirmDialog.setText("Are you sure you want to delete the title '" + title.getName() + "'?");
    confirmDialog.setCancelable(true);
    confirmDialog.setConfirmText("Delete");
    confirmDialog.setConfirmButtonTheme("error primary");

    confirmDialog.addConfirmListener(
        e -> {
          try {
            assert title.getId() != null;
            boolean deleted = titleService.deleteTitle(title.getId());
            if (deleted) {
              refreshGrid();
              Notification.show(
                      "Title deleted successfully", 3000, Notification.Position.BOTTOM_END)
                  .addThemeVariants(NotificationVariant.LUMO_SUCCESS);
            } else {
              Notification.show(
                      "Title cannot be deleted. It must be inactive and vacant.",
                      5000,
                      Notification.Position.BOTTOM_END)
                  .addThemeVariants(NotificationVariant.LUMO_ERROR);
            }
          } catch (Exception ex) {
            log.error("Error deleting title", ex);
            Notification.show(
                    "Error deleting title: " + ex.getMessage(),
                    5000,
                    Notification.Position.BOTTOM_END)
                .addThemeVariants(NotificationVariant.LUMO_ERROR);
          }
        });

    confirmDialog.open();
  }
}<|MERGE_RESOLUTION|>--- conflicted
+++ resolved
@@ -124,48 +124,6 @@
 
               challengerComboBox.addValueChangeListener(
                   event -> {
-<<<<<<< HEAD
-                    if (event.getValue() != null) {
-                      if (event.getValue().getId() != null) {
-                        titleService
-                            .updateNumberOneContender(title.getId(), event.getValue().getId())
-                            .ifPresentOrElse(
-                                updatedTitle -> {
-                                  Notification.show(
-                                          "Contender updated for " + title.getName(),
-                                          3000,
-                                          Notification.Position.BOTTOM_END)
-                                      .addThemeVariants(NotificationVariant.LUMO_SUCCESS);
-                                  refreshGrid(); // Refresh grid to reflect changes
-                                },
-                                () ->
-                                    Notification.show(
-                                            "Failed to update contender",
-                                            5000,
-                                            Notification.Position.BOTTOM_END)
-                                        .addThemeVariants(NotificationVariant.LUMO_ERROR));
-                      }
-                    } else {
-                      // Handle clearing the contender
-                      titleService
-                          .clearNumberOneContender(title.getId())
-                          .ifPresentOrElse(
-                              updatedTitle -> {
-                                Notification.show(
-                                        "Contender cleared for " + title.getName(),
-                                        3000,
-                                        Notification.Position.BOTTOM_END)
-                                    .addThemeVariants(NotificationVariant.LUMO_SUCCESS);
-                                refreshGrid(); // Refresh grid to reflect changes
-                              },
-                              () ->
-                                  Notification.show(
-                                          "Failed to clear contender",
-                                          5000,
-                                          Notification.Position.BOTTOM_END)
-                                      .addThemeVariants(NotificationVariant.LUMO_ERROR));
-                    }
-=======
                     // Determine added and removed challengers
                     var selected = event.getValue();
                     var old =
@@ -190,7 +148,6 @@
                           titleService.removeChallengerFromTitle(title.getId(), wrestler.getId());
                         });
                     refreshGrid();
->>>>>>> 6a5ca830
                   });
               return challengerComboBox;
             })
