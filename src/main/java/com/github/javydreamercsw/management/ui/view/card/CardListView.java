--- conflicted
+++ resolved
@@ -43,11 +43,9 @@
 import com.vaadin.flow.router.Route;
 import com.vaadin.flow.theme.lumo.LumoUtility;
 import jakarta.annotation.security.PermitAll;
-import java.util.Arrays;
 import java.util.Comparator;
 import java.util.stream.Collectors;
 import java.util.stream.Stream;
-
 import lombok.NonNull;
 
 @Route("card-list")
@@ -62,14 +60,10 @@
   final Button createBtn;
   final Grid<Card> cardGrid;
 
-<<<<<<< HEAD
   public CardListView(
       @NonNull CardService cardService,
       @NonNull CardSetService cardSetService,
       @NonNull SecurityUtils securityUtils) {
-=======
-  public CardListView(@NonNull CardService cardService, @NonNull CardSetService cardSetService) {
->>>>>>> 45a3ae96
     this.cardService = cardService;
 
     name = new TextField();
@@ -115,9 +109,7 @@
     Checkbox pinField = new Checkbox();
     ComboBox<String> typeField = new ComboBox<>();
     typeField.setItems(
-        Stream.of("Strike", "Grapple", "Aerial", "Throw")
-            .sorted()
-            .collect(Collectors.toList()));
+        Stream.of("Strike", "Grapple", "Aerial", "Throw").sorted().collect(Collectors.toList()));
     typeField.setPlaceholder("Select type");
 
     ComboBox<CardSet> setField = new ComboBox<>();
